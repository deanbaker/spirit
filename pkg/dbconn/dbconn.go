--- conflicted
+++ resolved
@@ -17,21 +17,21 @@
 	errDeadlock        = 1213
 )
 
-var (
-<<<<<<< HEAD
-	innodbLockWaitTimeout = 3   // usually fine, since it's a lock on a row.
-	mdlLockWaitTimeout    = 20  // safer to make slightly longer.
-	MaxRetries            = 10  // each retry extends both lock timeouts by 1 second.
-	maximumLockTime       = 120 // safety measure incase we make changes: don't allow any lock longer than this
-=======
-	innodbLockWaitTimeout = 3  // usually fine, since it's a lock on a row.
-	MdlLockWaitTimeout    = 50 // safer to make slightly longer.
-	MaxRetries            = 10 // each retry extends both lock timeouts by 1 second.
-	maximumLockTime       = 60 // safety measure incase we make changes: don't allow any lock longer than this
->>>>>>> 4f329b9d
-)
+type DBConfig struct {
+	LockWaitTimeout       int
+	InnodbLockWaitTimeout int
+	MaxRetries            int
+}
 
-func standardizeTrx(ctx context.Context, trx *sql.Tx, retryNumber int) error {
+func NewDBConfig() *DBConfig {
+	return &DBConfig{
+		LockWaitTimeout:       60,
+		InnodbLockWaitTimeout: 3,
+		MaxRetries:            5,
+	}
+}
+
+func standardizeTrx(ctx context.Context, trx *sql.Tx, config *DBConfig) error {
 	_, err := trx.ExecContext(ctx, "SET time_zone='+00:00'")
 	if err != nil {
 		return err
@@ -51,11 +51,11 @@
 	if err != nil {
 		return err
 	}
-	_, err = trx.ExecContext(ctx, "SET innodb_lock_wait_timeout=?", utils.BoundaryCheck(innodbLockWaitTimeout+retryNumber, maximumLockTime))
+	_, err = trx.ExecContext(ctx, "SET innodb_lock_wait_timeout=?", config.InnodbLockWaitTimeout)
 	if err != nil {
 		return err
 	}
-	_, err = trx.ExecContext(ctx, "SET lock_wait_timeout=?", utils.BoundaryCheck(MdlLockWaitTimeout+retryNumber, maximumLockTime))
+	_, err = trx.ExecContext(ctx, "SET lock_wait_timeout=?", config.LockWaitTimeout)
 	if err != nil {
 		return err
 	}
@@ -64,19 +64,19 @@
 
 // RetryableTransaction retries all statements in a transaction, retrying if a statement
 // errors, or there is a deadlock. It will retry up to maxRetries times.
-func RetryableTransaction(ctx context.Context, db *sql.DB, ignoreDupKeyWarnings bool, stmts ...string) (int64, error) {
+func RetryableTransaction(ctx context.Context, db *sql.DB, ignoreDupKeyWarnings bool, config *DBConfig, stmts ...string) (int64, error) {
 	var err error
 	var trx *sql.Tx
 	var rowsAffected int64
 RETRYLOOP:
-	for i := 0; i < MaxRetries; i++ {
+	for i := 0; i < config.MaxRetries; i++ {
 		// Start a transaction
 		if trx, err = db.BeginTx(ctx, &sql.TxOptions{Isolation: sql.LevelReadCommitted}); err != nil {
 			backoff(i)
 			continue RETRYLOOP // retry
 		}
 		// Standardize it.
-		if err = standardizeTrx(ctx, trx, i); err != nil {
+		if err = standardizeTrx(ctx, trx, config); err != nil {
 			utils.ErrInErr(trx.Rollback()) // Rollback
 			backoff(i)
 			continue RETRYLOOP // retry
@@ -166,12 +166,12 @@
 
 // DBExec is like db.Exec but sets the lock timeout to low in advance.
 // Does not require retry, or return a result.
-func DBExec(ctx context.Context, db *sql.DB, query string) error {
+func DBExec(ctx context.Context, db *sql.DB, config *DBConfig, query string) error {
 	trx, err := db.BeginTx(ctx, &sql.TxOptions{Isolation: sql.LevelReadCommitted})
 	if err != nil {
 		return err
 	}
-	if err := standardizeTrx(ctx, trx, 0); err != nil {
+	if err := standardizeTrx(ctx, trx, config); err != nil {
 		return err
 	}
 	_, err = trx.ExecContext(ctx, query)
