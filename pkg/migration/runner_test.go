package migration

import (
	"context"
	"database/sql"
	"math"
	"testing"
	"time"

	"github.com/go-sql-driver/mysql"
	"github.com/sirupsen/logrus"
	"github.com/squareup/spirit/pkg/repl"
	"github.com/squareup/spirit/pkg/row"
	"github.com/squareup/spirit/pkg/table"
	"github.com/squareup/spirit/pkg/throttler"

	"github.com/stretchr/testify/assert"
)

func TestVarcharNonBinaryComparable(t *testing.T) {
	runSQL(t, `DROP TABLE IF EXISTS nonbinarycompatt1, _nonbinarycompatt1_new`)
	table := `CREATE TABLE nonbinarycompatt1 (
		uuid varchar(40) NOT NULL,
		name varchar(255) NOT NULL,
		PRIMARY KEY (uuid)
	)`
	runSQL(t, table)
	cfg, err := mysql.ParseDSN(dsn())
	assert.NoError(t, err)

	m, err := NewRunner(&Migration{
		Host:        cfg.Addr,
		Username:    cfg.User,
		Password:    cfg.Passwd,
		Database:    cfg.DBName,
		Concurrency: 16,
		Table:       "nonbinarycompatt1",
		Alter:       "ENGINE=InnoDB",
	})
	assert.NoError(t, err)                       // everything is specified.
	assert.Error(t, m.Run(context.Background())) // it's a non-binary comparable type (varchar)
	assert.NoError(t, m.Close())
}

func TestVarbinary(t *testing.T) {
	runSQL(t, `DROP TABLE IF EXISTS varbinaryt1, _varbinaryt1_new`)
	table := `CREATE TABLE varbinaryt1 (
		uuid varbinary(40) NOT NULL,
		name varchar(255) NOT NULL,
		PRIMARY KEY (uuid)
	)`
	runSQL(t, table)
	runSQL(t, "INSERT INTO varbinaryt1 (uuid, name) VALUES (UUID(), REPEAT('a', 200))")
	cfg, err := mysql.ParseDSN(dsn())
	assert.NoError(t, err)
	m, err := NewRunner(&Migration{
		Host:        cfg.Addr,
		Username:    cfg.User,
		Password:    cfg.Passwd,
		Database:    cfg.DBName,
		Concurrency: 16,
		Table:       "varbinaryt1",
		Alter:       "ENGINE=InnoDB",
	})
	assert.NoError(t, err)                         // everything is specified correctly.
	assert.NoError(t, m.Run(context.Background())) // varbinary is compatible.
	assert.False(t, m.usedInstantDDL)              // not possible
	assert.NoError(t, m.Close())
}

// TestDataFromBadSqlMode tests that data previously inserted like 0000-00-00 can still be migrated.
func TestDataFromBadSqlMode(t *testing.T) {
	runSQL(t, `DROP TABLE IF EXISTS badsqlt1, _badsqlt1_new`)
	table := `CREATE TABLE badsqlt1 (
		id int not null primary key auto_increment,
		d date NOT NULL,
		t timestamp NOT NULL
	)`
	runSQL(t, table)
	runSQL(t, "INSERT IGNORE INTO badsqlt1 (d, t) VALUES ('0000-00-00', '0000-00-00 00:00:00'),('2020-02-00', '2020-02-30 00:00:00')")
	cfg, err := mysql.ParseDSN(dsn())
	assert.NoError(t, err)
	m, err := NewRunner(&Migration{
		Host:        cfg.Addr,
		Username:    cfg.User,
		Password:    cfg.Passwd,
		Database:    cfg.DBName,
		Concurrency: 16,
		Table:       "badsqlt1",
		Alter:       "ENGINE=InnoDB",
	})
	assert.NoError(t, err)                         // everything is specified correctly.
	assert.NoError(t, m.Run(context.Background())) // pk is compatible.
	assert.False(t, m.usedInstantDDL)              // not possible
	assert.NoError(t, m.Close())
}

func TestChangeDatatypeNoData(t *testing.T) {
	runSQL(t, `DROP TABLE IF EXISTS cdatatypemytable`)
	table := `CREATE TABLE cdatatypemytable (
		id int(11) NOT NULL AUTO_INCREMENT,
		name varchar(255) NOT NULL,
		b varchar(255) NOT NULL, -- should be an int
		PRIMARY KEY (id)
	)`
	runSQL(t, table)
	cfg, err := mysql.ParseDSN(dsn())
	assert.NoError(t, err)
	m, err := NewRunner(&Migration{
		Host:        cfg.Addr,
		Username:    cfg.User,
		Password:    cfg.Passwd,
		Database:    cfg.DBName,
		Concurrency: 16,
		Table:       "cdatatypemytable",
		Alter:       "CHANGE b b INT", //nolint: dupword
	})
	assert.NoError(t, err)                         // everything is specified correctly.
	assert.NoError(t, m.Run(context.Background())) // no data so no truncation is possible.
	assert.False(t, m.usedInstantDDL)
	assert.NoError(t, m.Close())
}

func TestChangeDatatypeDataLoss(t *testing.T) {
	runSQL(t, `DROP TABLE IF EXISTS cdatalossmytable`)
	table := `CREATE TABLE cdatalossmytable (
		id int(11) NOT NULL AUTO_INCREMENT,
		name varchar(255) NOT NULL,
		b varchar(255) NOT NULL, -- should be an int
		PRIMARY KEY (id)
	)`
	runSQL(t, table)
	runSQL(t, "INSERT INTO cdatalossmytable (name, b) VALUES ('a', 'b')")
	cfg, err := mysql.ParseDSN(dsn())
	assert.NoError(t, err)
	m, err := NewRunner(&Migration{
		Host:        cfg.Addr,
		Username:    cfg.User,
		Password:    cfg.Passwd,
		Database:    cfg.DBName,
		Concurrency: 16,
		Table:       "cdatalossmytable",
		Alter:       "CHANGE b b INT", //nolint: dupword
	})
	assert.NoError(t, err)                       // everything is specified correctly.
	assert.Error(t, m.Run(context.Background())) // value 'b' can no convert cleanly to int.
	assert.NoError(t, m.Close())
}

func TestOnline(t *testing.T) {
	runSQL(t, `DROP TABLE IF EXISTS testonline`)
	table := `CREATE TABLE testonline (
		id int(11) NOT NULL AUTO_INCREMENT,
		name varchar(255) NOT NULL,
		b varchar(255) NOT NULL, -- should be an int
		PRIMARY KEY (id)
	)`
	runSQL(t, table)
	cfg, err := mysql.ParseDSN(dsn())
	assert.NoError(t, err)
	m, err := NewRunner(&Migration{
		Host:        cfg.Addr,
		Username:    cfg.User,
		Password:    cfg.Passwd,
		Database:    cfg.DBName,
		Concurrency: 16,
		Table:       "testonline",
		Alter:       "CHANGE COLUMN b b int(11) NOT NULL", //nolint: dupword
	})
	assert.NoError(t, err)
	assert.NoError(t, m.Run(context.TODO()))
	assert.False(t, m.usedInplaceDDL) // not possible
	assert.NoError(t, m.Close())

	// Create another table.
	runSQL(t, `DROP TABLE IF EXISTS testonline2`)
	table = `CREATE TABLE testonline2 (
		id int(11) NOT NULL AUTO_INCREMENT,
		name varchar(255) NOT NULL,
		b varchar(255) NOT NULL, -- should be an int
		PRIMARY KEY (id)
	)`
	runSQL(t, table)
	m, err = NewRunner(&Migration{
		Host:        cfg.Addr,
		Username:    cfg.User,
		Password:    cfg.Passwd,
		Database:    cfg.DBName,
		Concurrency: 16,
		Table:       "testonline2",
		Alter:       "ADD c int(11) NOT NULL",
	})
	assert.NoError(t, err)
	err = m.Run(context.Background())
	assert.NoError(t, err)
	assert.False(t, m.usedInplaceDDL) // uses instant DDL first

	// TODO: can only check this against 8.0
	// assert.True(t, m.usedInstantDDL)
	assert.NoError(t, m.Close())

	// Finally, this will work.
	runSQL(t, `DROP TABLE IF EXISTS testonline3`)
	table = `CREATE TABLE testonline3 (
		id int(11) NOT NULL AUTO_INCREMENT,
		name varchar(255) NOT NULL,
		b varchar(255) NOT NULL, -- should be an int
		PRIMARY KEY (id)
	)`
	runSQL(t, table)
	m, err = NewRunner(&Migration{
		Host:              cfg.Addr,
		Username:          cfg.User,
		Password:          cfg.Passwd,
		Database:          cfg.DBName,
		Concurrency:       16,
		Table:             "testonline3",
		Alter:             "ADD INDEX(b)",
		AttemptInplaceDDL: true,
	})
	assert.NoError(t, err)
	err = m.Run(context.Background())
	assert.NoError(t, err)
	assert.False(t, m.usedInstantDDL) // not possible
	assert.True(t, m.usedInplaceDDL)  // as
	assert.NoError(t, m.Close())
}

func TestTableLength(t *testing.T) {
	t.Skip("Not sure why, fails for now.")
	runSQL(t, `DROP TABLE IF EXISTS thisisareallylongtablenamethisisareallylongtablename60charac`)
	table := `CREATE TABLE thisisareallylongtablenamethisisareallylongtablename60charac (
		id int(11) NOT NULL AUTO_INCREMENT,
		name varchar(255) NOT NULL,
		PRIMARY KEY (id)
	)`
	runSQL(t, table)
	cfg, err := mysql.ParseDSN(dsn())
	assert.NoError(t, err)
	m, err := NewRunner(&Migration{
		Host:        cfg.Addr,
		Username:    cfg.User,
		Password:    cfg.Passwd,
		Database:    cfg.DBName,
		Concurrency: 16,
		Table:       "thisisareallylongtablenamethisisareallylongtablename60charac",
		Alter:       "ENGINE=InnoDB",
	})
	assert.NoError(t, err)
	err = m.Run(context.Background())
	assert.Error(t, err)
	assert.ErrorContains(t, err, "is too long")
	assert.NoError(t, m.Close())

	// There is another condition where the error will be in dropping the _old table first
	// if the character limit is exceeded in that query.
	m, err = NewRunner(&Migration{
		Host:        cfg.Addr,
		Username:    cfg.User,
		Password:    cfg.Passwd,
		Database:    cfg.DBName,
		Concurrency: 16,
		Table:       "thisisareallylongtablenamethisisareallylongtablename64characters",
		Alter:       "ENGINE=InnoDB",
	})
	assert.NoError(t, err)
	err = m.Run(context.Background())
	assert.Error(t, err)
	assert.ErrorContains(t, err, "is too long")
	assert.NoError(t, m.Close())
}

func TestMigrationStateString(t *testing.T) {
	assert.Equal(t, "initial", stateInitial.String())
	assert.Equal(t, "copyRows", stateCopyRows.String())
	assert.Equal(t, "applyChangeset", stateApplyChangeset.String())
	assert.Equal(t, "checksum", stateChecksum.String())
	assert.Equal(t, "cutOver", stateCutOver.String())
	assert.Equal(t, "errCleanup", stateErrCleanup.String())
}

func TestBadOptions(t *testing.T) {
	_, err := NewRunner(&Migration{})
	assert.Error(t, err)
	assert.ErrorContains(t, err, "host is required")
	cfg, err := mysql.ParseDSN(dsn())
	assert.NoError(t, err)

	_, err = NewRunner(&Migration{
		Host: cfg.Addr,
	})
	assert.Error(t, err)
	assert.ErrorContains(t, err, "schema name is required")
	_, err = NewRunner(&Migration{
		Host:     cfg.Addr,
		Database: "mytable",
	})
	assert.Error(t, err)
	assert.ErrorContains(t, err, "table name is required")
	_, err = NewRunner(&Migration{
		Host:     cfg.Addr,
		Database: "mytable",
		Table:    "mytable",
	})
	assert.Error(t, err)
	assert.ErrorContains(t, err, "alter statement is required")
}

func TestBadAlter(t *testing.T) {
	runSQL(t, `DROP TABLE IF EXISTS bot1, bot2`)
	table := `CREATE TABLE bot1 (
		id int(11) NOT NULL AUTO_INCREMENT,
		name varchar(255) NOT NULL,
		PRIMARY KEY (id)
	)`
	runSQL(t, table)
	table = `CREATE TABLE bot2 (
		id int(11) NOT NULL,
		name varchar(255) NOT NULL,
		PRIMARY KEY (id)
	)`
	runSQL(t, table)
	cfg, err := mysql.ParseDSN(dsn())
	assert.NoError(t, err)
	m, err := NewRunner(&Migration{
		Host:        cfg.Addr,
		Username:    cfg.User,
		Password:    cfg.Passwd,
		Database:    cfg.DBName,
		Concurrency: 16,
		Table:       "bot1",
		Alter:       "badalter",
	})
	assert.NoError(t, err) // does not parse alter yet.
	err = m.Run(context.Background())
	assert.Error(t, err) // alter is invalid
	assert.ErrorContains(t, err, "badalter")
	assert.NoError(t, m.Close())

	// Renames are not supported.
	m, err = NewRunner(&Migration{
		Host:        cfg.Addr,
		Username:    cfg.User,
		Password:    cfg.Passwd,
		Database:    cfg.DBName,
		Concurrency: 16,
		Table:       "bot1",
		Alter:       "RENAME COLUMN name TO name2, ADD INDEX(name)", // need both, otherwise INSTANT algorithm will do the rename
	})
	assert.NoError(t, err) // does not parse alter yet.
	err = m.Run(context.Background())
	assert.Error(t, err) // alter is invalid
	assert.ErrorContains(t, err, "renames are not supported")
	assert.NoError(t, m.Close())

	// This is a different type of rename,
	// which is coming via a change
	m, err = NewRunner(&Migration{
		Host:        cfg.Addr,
		Username:    cfg.User,
		Password:    cfg.Passwd,
		Database:    cfg.DBName,
		Concurrency: 16,
		Table:       "bot1",
		Alter:       "CHANGE name name2 VARCHAR(255), ADD INDEX(name)", // need both, otherwise INSTANT algorithm will do the rename
	})
	assert.NoError(t, err) // does not parse alter yet.
	err = m.Run(context.Background())
	assert.Error(t, err) // alter is invalid
	assert.ErrorContains(t, err, "renames are not supported")
	assert.NoError(t, m.Close())

	// But this is supported (no rename)
	m, err = NewRunner(&Migration{
		Host:        cfg.Addr,
		Username:    cfg.User,
		Password:    cfg.Passwd,
		Database:    cfg.DBName,
		Concurrency: 16,
		Table:       "bot1",
		Alter:       "CHANGE name name VARCHAR(200), ADD INDEX(name)", //nolint: dupword
	})
	assert.NoError(t, err) // does not parse alter yet.
	err = m.Run(context.Background())
	assert.NoError(t, err) // its valid, no rename
	assert.NoError(t, m.Close())

	// Test DROP PRIMARY KEY, change primary key.
	// The REPLACE statement likely relies on the same PRIMARY KEY on the new table,
	// so things get a lot more complicated if the primary key changes.
	m, err = NewRunner(&Migration{
		Host:        cfg.Addr,
		Username:    cfg.User,
		Password:    cfg.Passwd,
		Database:    cfg.DBName,
		Concurrency: 16,
		Table:       "bot2",
		Alter:       "DROP PRIMARY KEY",
	})
	assert.NoError(t, err) // does not parse alter yet.
	err = m.Run(context.Background())
	assert.Error(t, err)
	assert.ErrorContains(t, err, "dropping primary key")
	assert.NoError(t, m.Close())
}

// TestChangeDatatypeLossyNoAutoInc is a good test of the how much the
// chunker will boil the ocean:
//   - There is a MIN(key)=1 and a MAX(key)=8589934592
//   - There is no auto-increment so the chunker is allowed to expand each chunk
//     based on estimated rows (which is low).
//
// In production cases, this should be even faster since the trivial chunker
// will apply immediately if the row estimate is less than 1000 rows, but it's disabled for test.
//
// Only the key=8589934592 will fail to be converted. On my system this test
// currently runs in 0.4 seconds which is "acceptable" for chunker performance.
// The generated number of chunks should also be very low.
func TestChangeDatatypeLossyNoAutoInc(t *testing.T) {
	runSQL(t, `DROP TABLE IF EXISTS lossychange2`)
	table := `CREATE TABLE lossychange2 (
					id BIGINT NOT NULL,
					name varchar(255) NOT NULL,
					b varchar(255) NOT NULL,
					PRIMARY KEY (id)
				)`
	runSQL(t, table)
	runSQL(t, "INSERT INTO lossychange2 (id, name, b) VALUES (1, 'a', REPEAT('a', 200))")          // will pass in migration
	runSQL(t, "INSERT INTO lossychange2 (id, name, b) VALUES (8589934592, 'a', REPEAT('a', 200))") // will fail in migration

	cfg, err := mysql.ParseDSN(dsn())
	assert.NoError(t, err)
	m, err := NewRunner(&Migration{
		Host:                  cfg.Addr,
		Username:              cfg.User,
		Password:              cfg.Passwd,
		Database:              cfg.DBName,
		Concurrency:           16,
		Table:                 "lossychange2",
		Alter:                 "CHANGE COLUMN id id INT NOT NULL auto_increment", //nolint: dupword
		DisableTrivialChunker: true,
	})
	assert.NoError(t, err)
	err = m.Run(context.Background())
	assert.Error(t, err)
	assert.ErrorContains(t, err, "Out of range value") // Error 1264: Out of range value for column 'id' at row 1
	assert.True(t, m.copier.CopyChunksCount < 10)      // should be very low
	assert.NoError(t, m.Close())
}

// TestChangeDatatypeLossy3 has an auto-increment column which limits
// the expansion of the chunk, *but* the trivial chunker is enabled.
// Because the table is basically empty, the row estimate should be below
// 1000, which should mean everything is processed as one chunk.
// Additionally, the data type change is "lossy" but given the current
// stored data set does not cause errors.
func TestChangeDatatypeLossless(t *testing.T) {
	runSQL(t, `DROP TABLE IF EXISTS lossychange3`)
	table := `CREATE TABLE lossychange3 (
				id BIGINT NOT NULL AUTO_INCREMENT,
				name varchar(255) NOT NULL,
				b varchar(255) NULL,
				PRIMARY KEY (id)
			)`
	runSQL(t, table)
	runSQL(t, "INSERT INTO lossychange3 (name, b) VALUES ('a', REPEAT('a', 200))")
	runSQL(t, "INSERT INTO lossychange3 (id, name, b) VALUES (8589934592, 'a', REPEAT('a', 200))")

	cfg, err := mysql.ParseDSN(dsn())
	assert.NoError(t, err)
	m, err := NewRunner(&Migration{
		Host:        cfg.Addr,
		Username:    cfg.User,
		Password:    cfg.Passwd,
		Database:    cfg.DBName,
		Concurrency: 16,
		Table:       "lossychange3",
		Alter:       "CHANGE COLUMN b b varchar(200) NOT NULL", //nolint: dupword
		Checksum:    false,
	})
	assert.NoError(t, err)
	err = m.Run(context.Background())
	assert.NoError(t, err) // works because there are no violations.
	assert.Equal(t, int64(1), m.copier.CopyChunksCount)
	assert.NoError(t, m.Close())
}

// TestChangeDatatypeLossyFailEarly tests a scenario where there is an error
// immediately so the DDL should halt. Because there is an auto-increment,
// and trivial chunking is disabled the chunker will not expand the range.
// So if it does try to exhaustively run the DDL it will take forever:
// [1, 8589934592] / 1000 = 8589934.592 chunks

func TestChangeDatatypeLossyFailEarly(t *testing.T) {
	runSQL(t, `DROP TABLE IF EXISTS lossychange4`)
	table := `CREATE TABLE lossychange4 (
				id BIGINT NOT NULL AUTO_INCREMENT,
				name varchar(255) NOT NULL,
				b varchar(255) NULL,
				PRIMARY KEY (id)
			)`
	runSQL(t, table)
	runSQL(t, "INSERT INTO lossychange4 (name) VALUES ('a')")
	runSQL(t, "INSERT INTO lossychange4 (name, b) VALUES ('a', REPEAT('a', 200))")
	runSQL(t, "INSERT INTO lossychange4 (id, name, b) VALUES (8589934592, 'a', REPEAT('a', 200))")
	cfg, err := mysql.ParseDSN(dsn())
	assert.NoError(t, err)
	m, err := NewRunner(&Migration{
		Host:        cfg.Addr,
		Username:    cfg.User,
		Password:    cfg.Passwd,
		Database:    cfg.DBName,
		Concurrency: 16,
		Table:       "lossychange4",
		Alter:       "CHANGE COLUMN b b varchar(255) NOT NULL", //nolint: dupword
	})
	assert.NoError(t, err)
	err = m.Run(context.Background())
	assert.Error(t, err) // there is a violation where row 1 is NULL
	assert.NoError(t, m.Close())
}

// TestAddUniqueIndex is a really interesting test *because* resuming from checkpoint
// will cause duplicate key errors. It's not straight-forward to differentiate between
// duplicate errors from a resume, and a constraint violation. So what we do is
// 1) *FORCE* checksum to be enabled on resume from checkpoint
// 2) If checksum is not enabled, duplicate key errors are elevated to errors.
func TestAddUniqueIndexChecksumEnabled(t *testing.T) {
	runSQL(t, `DROP TABLE IF EXISTS uniqmytable`)
	table := `CREATE TABLE uniqmytable (
				id int(11) NOT NULL AUTO_INCREMENT,
				name varchar(255) NOT NULL,
				b varchar(255) NOT NULL,
				PRIMARY KEY (id)
			)`
	runSQL(t, table)
	runSQL(t, "INSERT INTO uniqmytable (name, b) VALUES ('a', REPEAT('a', 200))")
	runSQL(t, "INSERT INTO uniqmytable (name, b) VALUES ('a', REPEAT('b', 200))")
	runSQL(t, "INSERT INTO uniqmytable (name, b) VALUES ('a', REPEAT('c', 200))")
	runSQL(t, "INSERT INTO uniqmytable (name, b) VALUES ('a', REPEAT('a', 200))") // duplicate

	cfg, err := mysql.ParseDSN(dsn())
	assert.NoError(t, err)
	m, err := NewRunner(&Migration{
		Host:        cfg.Addr,
		Username:    cfg.User,
		Password:    cfg.Passwd,
		Database:    cfg.DBName,
		Concurrency: 16,
		Table:       "uniqmytable",
		Alter:       "ADD UNIQUE INDEX b (b)",
	})
	assert.NoError(t, err)
	err = m.Run(context.Background())
	assert.Error(t, err)         // not unique
	assert.NoError(t, m.Close()) // need to close now otherwise we'll get an error on re-opening it.

	runSQL(t, "DELETE FROM uniqmytable WHERE b = REPEAT('a', 200) LIMIT 1") // make unique
	m, err = NewRunner(&Migration{
		Host:        cfg.Addr,
		Username:    cfg.User,
		Password:    cfg.Passwd,
		Database:    cfg.DBName,
		Concurrency: 16,
		Table:       "uniqmytable",
		Alter:       "ADD UNIQUE INDEX b (b)",
	})
	assert.NoError(t, err)
	err = m.Run(context.Background())
	assert.NoError(t, err) // works fine.
	assert.NoError(t, m.Close())
}

// Test a non-integer primary key.
// IN future this needs to be supported!

func TestChangeNonIntPK(t *testing.T) {
	runSQL(t, `DROP TABLE IF EXISTS nonintpk`)
	table := `CREATE TABLE nonintpk (
			pk varbinary(36) NOT NULL PRIMARY KEY,
			name varchar(255) NOT NULL,
			b varchar(10) NOT NULL -- change to varchar(255)
		)`
	runSQL(t, table)
	runSQL(t, "INSERT INTO nonintpk (pk, name, b) VALUES (UUID(), 'a', REPEAT('a', 5))")
	cfg, err := mysql.ParseDSN(dsn())
	assert.NoError(t, err)
	m, err := NewRunner(&Migration{
		Host:        cfg.Addr,
		Username:    cfg.User,
		Password:    cfg.Passwd,
		Database:    cfg.DBName,
		Concurrency: 16,
		Table:       "nonintpk",
		Alter:       "CHANGE COLUMN b b VARCHAR(255) NOT NULL", //nolint: dupword
	})
	assert.NoError(t, err)
	err = m.Run(context.Background())
	assert.NoError(t, err)
	assert.NoError(t, m.Close())
}

func TestETA(t *testing.T) {
	t.Skip("skip for now")
	runSQL(t, `DROP TABLE IF EXISTS t1, _t1_new`)
	table := `CREATE TABLE t1 (
		uuid varchar(40) NOT NULL,
		name varchar(255) NOT NULL,
		PRIMARY KEY (uuid)
	)`
	runSQL(t, table)

	cfg, err := mysql.ParseDSN(dsn())
	assert.NoError(t, err)
	m, err := NewRunner(&Migration{
		Host:              cfg.Addr,
		Username:          cfg.User,
		Password:          cfg.Passwd,
		Database:          cfg.DBName,
		Concurrency:       16,
		Table:             "t1",
		Alter:             "ADD INDEX(b)",
		AttemptInplaceDDL: true,
	})
	assert.NoError(t, err)
	m.copier, err = row.NewCopier(nil, nil, nil, row.NewCopierDefaultConfig())
	assert.NoError(t, err)

	assert.Equal(t, "Due", m.getETAFromRowsPerSecond(true))
	assert.Equal(t, "-", m.getETAFromRowsPerSecond(false)) // not enough info

	m.copier.EtaRowsPerSecond = 1000
	m.table.EstimatedRows = 1000000

	m.setCurrentState(stateCopyRows)

	assert.Equal(t, "16m40s", m.getETAFromRowsPerSecond(false))
	m.copier.CopyRowsCount = 10000
	assert.Equal(t, "16m30s", m.getETAFromRowsPerSecond(false))
	assert.Equal(t, "copyRows", m.getCurrentState().String())
	assert.NoError(t, m.Close())
}

func TestCheckpoint(t *testing.T) {
	tbl := `CREATE TABLE cpt1 (
		id INT NOT NULL AUTO_INCREMENT PRIMARY KEY,
		id2 INT NOT NULL,
		pad VARCHAR(100) NOT NULL default 0)`
	cfg, err := mysql.ParseDSN(dsn())
	assert.NoError(t, err)

	runSQL(t, `DROP TABLE IF EXISTS cpt1, _cpt1_new, _cpt1_chkpnt`)
	runSQL(t, tbl)
	runSQL(t, `insert into cpt1 (id2,pad) SELECT 1, REPEAT('a', 100) FROM dual`)
	runSQL(t, `insert into cpt1 (id2,pad) SELECT 1, REPEAT('a', 100) FROM cpt1`)
	runSQL(t, `insert into cpt1 (id2,pad) SELECT 1, REPEAT('a', 100) FROM cpt1 a JOIN cpt1 b JOIN cpt1 c`)
	runSQL(t, `insert into cpt1 (id2,pad) SELECT 1, REPEAT('a', 100) FROM cpt1 a JOIN cpt1 b JOIN cpt1 c`)
	runSQL(t, `insert into cpt1 (id2,pad) SELECT 1, REPEAT('a', 100) FROM cpt1 a JOIN cpt1 LIMIT 100000`) // ~100k rows

	preSetup := func() *Runner {
		m, err := NewRunner(&Migration{
			Host:        cfg.Addr,
			Username:    cfg.User,
			Password:    cfg.Passwd,
			Database:    cfg.DBName,
			Concurrency: 16,
			Table:       "cpt1",
			Alter:       "ENGINE=InnoDB",
		})
		assert.NoError(t, err)
		assert.Equal(t, "initial", m.getCurrentState().String())
		// Usually we would call m.Run() but we want to step through
		// the migration process manually.
		m.db, err = sql.Open("mysql", m.dsn())
		assert.NoError(t, err)
		// Get Table Info
		m.table = table.NewTableInfo(m.db, m.schemaName, m.tableName)
		err = m.table.SetInfo(context.TODO())
		assert.NoError(t, err)
		assert.NoError(t, m.dropOldTable(context.TODO()))
		return m
	}

	m := preSetup()
	// migrationRunner.Run usually calls m.Setup() here.
	// Which first checks if the table can be restored from checkpoint.
	// Because this is the first run, it can't.

	assert.Error(t, m.resumeFromCheckpoint(context.TODO()))

	// So we proceed with the initial steps.
	assert.NoError(t, m.createNewTable(context.TODO()))
	assert.NoError(t, m.alterNewTable(context.TODO()))
	assert.NoError(t, m.createCheckpointTable(context.TODO()))
	logger := logrus.New()
<<<<<<< HEAD
	m.replClient = repl.NewClient(m.db, m.host, m.table, m.newTable, m.username, m.password, logger)
	m.copier, err = row.NewCopier(m.db, m.table, m.newTable, row.NewCopierDefaultConfig())
=======
	m.replClient = repl.NewClient(m.db, m.host, m.table, m.shadowTable, m.username, m.password, &repl.ClientConfig{
		Logger:      logger,
		Concurrency: 4,
		BatchSize:   10000,
	})
	m.copier, err = row.NewCopier(m.db, m.table, m.shadowTable, row.NewCopierDefaultConfig())
>>>>>>> 5496ff37
	assert.NoError(t, err)
	err = m.replClient.Run()
	assert.NoError(t, err)

	// Now we are ready to start copying rows.
	// Instead of calling m.copyRows() we will step through it manually.
	// Since we want to checkpoint after a few chunks.

	m.copier.CopyRowsStartTime = time.Now()
	m.setCurrentState(stateCopyRows)
	assert.Equal(t, "copyRows", m.getCurrentState().String())

	// because we are not calling copier.Run() we need to manually open.
	assert.NoError(t, m.copier.Open4Test())

	// first chunk.
	chunk1, err := m.copier.Next4Test()
	assert.NoError(t, err)

	chunk2, err := m.copier.Next4Test()
	assert.NoError(t, err)

	chunk3, err := m.copier.Next4Test()
	assert.NoError(t, err)

	// There is no watermark yet.
	_, err = m.copier.GetLowWatermark()
	assert.Error(t, err)
	// Dump checkpoint also returns an error for the same reason.
	assert.Error(t, m.dumpCheckpoint(context.TODO()))

	// Because it's multi-threaded, we can't guarantee the order of the chunks.
	assert.NoError(t, m.copier.MigrateChunk(context.TODO(), chunk2))
	assert.NoError(t, m.copier.MigrateChunk(context.TODO(), chunk1))
	assert.NoError(t, m.copier.MigrateChunk(context.TODO(), chunk3))

	// The watermark should exist now, because migrateChunk()
	// gives feedback back to table.

	watermark, err := m.copier.GetLowWatermark()
	assert.NoError(t, err)
	assert.Equal(t, "{\"Key\":\"id\",\"ChunkSize\":1000,\"LowerBound\":{\"Value\":1001,\"Inclusive\":true},\"UpperBound\":{\"Value\":2001,\"Inclusive\":false}}", watermark)
	// Dump a checkpoint
	assert.NoError(t, m.dumpCheckpoint(context.TODO()))

	// Close the db connection since m is to be destroyed.
	assert.NoError(t, m.db.Close())

	// Now lets imagine that everything fails and we need to start
	// from checkpoint again.

	m = preSetup()
	assert.NoError(t, m.resumeFromCheckpoint(context.TODO()))

	// Start the binary log feed just before copy rows starts.
	err = m.replClient.Run()
	assert.NoError(t, err)

	// This opens the table at the checkpoint (table.OpenAtWatermark())
	// which sets the chunkPtr at the LowerBound. It also has to position
	// the watermark to this point so new watermarks "align" correctly.
	// So lets now call NextChunk to verify.

	chunk, err := m.copier.Next4Test()
	assert.NoError(t, err)
	assert.Equal(t, int64(1001), chunk.LowerBound.Value)
	assert.NoError(t, m.copier.MigrateChunk(context.TODO(), chunk))

	// It's ideally not typical but you can still dump checkpoint from
	// a restored checkpoint state. We won't have advanced anywhere from
	// the last checkpoint because on restore, the LowerBound is taken.

	watermark, err = m.copier.GetLowWatermark()
	assert.NoError(t, err)
	assert.Equal(t, "{\"Key\":\"id\",\"ChunkSize\":1000,\"LowerBound\":{\"Value\":1001,\"Inclusive\":true},\"UpperBound\":{\"Value\":2001,\"Inclusive\":false}}", watermark)
	// Dump a checkpoint
	assert.NoError(t, m.dumpCheckpoint(context.TODO()))

	// Let's confirm we do advance the watermark.
	for i := 0; i < 10; i++ {
		chunk, err = m.copier.Next4Test()
		assert.NoError(t, err)
		assert.NoError(t, m.copier.MigrateChunk(context.TODO(), chunk))
	}

	watermark, err = m.copier.GetLowWatermark()
	assert.NoError(t, err)
	assert.Equal(t, "{\"Key\":\"id\",\"ChunkSize\":1000,\"LowerBound\":{\"Value\":11001,\"Inclusive\":true},\"UpperBound\":{\"Value\":12001,\"Inclusive\":false}}", watermark)
	assert.NoError(t, m.db.Close())
}

func TestCheckpointDifferentRestoreOptions(t *testing.T) {
	tbl := `CREATE TABLE cpt1difft1 (
		id INT NOT NULL AUTO_INCREMENT PRIMARY KEY,
		id2 INT NOT NULL,
		pad VARCHAR(100) NOT NULL default 0)`

	runSQL(t, `DROP TABLE IF EXISTS cpt1difft1, cpt1difft1_new, _cpt1difft1_chkpnt`)
	runSQL(t, tbl)
	runSQL(t, `insert into cpt1difft1 (id2,pad) SELECT 1, REPEAT('a', 100) FROM dual`)
	runSQL(t, `insert into cpt1difft1 (id2,pad) SELECT 1, REPEAT('a', 100) FROM cpt1difft1`)
	runSQL(t, `insert into cpt1difft1 (id2,pad) SELECT 1, REPEAT('a', 100) FROM cpt1difft1 a JOIN cpt1difft1 b JOIN cpt1difft1 c`)
	runSQL(t, `insert into cpt1difft1 (id2,pad) SELECT 1, REPEAT('a', 100) FROM cpt1difft1 a JOIN cpt1difft1 b JOIN cpt1difft1 c`)
	runSQL(t, `insert into cpt1difft1 (id2,pad) SELECT 1, REPEAT('a', 100) FROM cpt1difft1 a JOIN cpt1difft1 LIMIT 100000`) // ~100k rows
	cfg, err := mysql.ParseDSN(dsn())
	assert.NoError(t, err)

	preSetup := func(alter string) *Runner {
		m, err := NewRunner(&Migration{
			Host:        cfg.Addr,
			Username:    cfg.User,
			Password:    cfg.Passwd,
			Database:    cfg.DBName,
			Concurrency: 16,
			Table:       "cpt1difft1",
			Alter:       alter,
		})
		assert.NoError(t, err)
		assert.Equal(t, "initial", m.getCurrentState().String())
		// Usually we would call m.Run() but we want to step through
		// the migration process manually.
		m.db, err = sql.Open("mysql", m.dsn())
		assert.NoError(t, err)
		// Get Table Info
		m.table = table.NewTableInfo(m.db, m.schemaName, m.tableName)
		err = m.table.SetInfo(context.TODO())
		assert.NoError(t, err)
		assert.NoError(t, m.dropOldTable(context.TODO()))
		return m
	}

	m := preSetup("ADD COLUMN id3 INT NOT NULL DEFAULT 0, ADD INDEX(id2)")
	// migrationRunner.Run usually calls m.Setup() here.
	// Which first checks if the table can be restored from checkpoint.
	// Because this is the first run, it can't.

	assert.Error(t, m.resumeFromCheckpoint(context.TODO()))

	// So we proceed with the initial steps.
	assert.NoError(t, m.createNewTable(context.TODO()))
	assert.NoError(t, m.alterNewTable(context.TODO()))
	assert.NoError(t, m.createCheckpointTable(context.TODO()))
	logger := logrus.New()
<<<<<<< HEAD
	m.replClient = repl.NewClient(m.db, m.host, m.table, m.newTable, m.username, m.password, logger)
	m.copier, err = row.NewCopier(m.db, m.table, m.newTable, row.NewCopierDefaultConfig())
=======
	m.replClient = repl.NewClient(m.db, m.host, m.table, m.shadowTable, m.username, m.password, &repl.ClientConfig{
		Logger:      logger,
		Concurrency: 4,
		BatchSize:   10000,
	})
	m.copier, err = row.NewCopier(m.db, m.table, m.shadowTable, row.NewCopierDefaultConfig())
>>>>>>> 5496ff37
	assert.NoError(t, err)
	err = m.replClient.Run()
	assert.NoError(t, err)

	// Now we are ready to start copying rows.
	// Instead of calling m.copyRows() we will step through it manually.
	// Since we want to checkpoint after a few chunks.

	m.copier.CopyRowsStartTime = time.Now()
	m.setCurrentState(stateCopyRows)
	assert.Equal(t, "copyRows", m.getCurrentState().String())

	assert.NoError(t, m.copier.Open4Test())

	// first chunk.
	chunk1, err := m.copier.Next4Test()
	assert.NoError(t, err)

	chunk2, err := m.copier.Next4Test()
	assert.NoError(t, err)

	chunk3, err := m.copier.Next4Test()
	assert.NoError(t, err)

	// There is no watermark yet.
	_, err = m.copier.GetLowWatermark()
	assert.Error(t, err)
	// Dump checkpoint also returns an error for the same reason.
	assert.Error(t, m.dumpCheckpoint(context.TODO()))

	// Because it's multi-threaded, we can't guarantee the order of the chunks.
	assert.NoError(t, m.copier.MigrateChunk(context.TODO(), chunk2))
	assert.NoError(t, m.copier.MigrateChunk(context.TODO(), chunk1))
	assert.NoError(t, m.copier.MigrateChunk(context.TODO(), chunk3))

	// The watermark should exist now, because migrateChunk()
	// gives feedback back to table.

	watermark, err := m.copier.GetLowWatermark()
	assert.NoError(t, err)
	assert.Equal(t, "{\"Key\":\"id\",\"ChunkSize\":1000,\"LowerBound\":{\"Value\":1001,\"Inclusive\":true},\"UpperBound\":{\"Value\":2001,\"Inclusive\":false}}", watermark)
	// Dump a checkpoint
	assert.NoError(t, m.dumpCheckpoint(context.TODO()))

	// Close the db connection since m is to be destroyed.
	assert.NoError(t, m.db.Close())

	// Now lets imagine that everything fails and we need to start
	// from checkpoint again.

	m = preSetup("ADD COLUMN id4 INT NOT NULL DEFAULT 0, ADD INDEX(id2)")
	assert.Error(t, m.resumeFromCheckpoint(context.TODO())) // it should error because the ALTER does not match.
}

// TestE2EBinlogSubscribing is a complex test that uses the lower level interface
// to step through the table while subscribing to changes that we will
// be making to the table between chunks. It is effectively an
// end-to-end test with concurrent operations on the table.
func TestE2EBinlogSubscribing(t *testing.T) {
	// Need to test both composite and non composite keys.
	// Possibly more like mem comparable varbinary.
	tables := []string{`CREATE TABLE e2et1 (
	id1 INT NOT NULL AUTO_INCREMENT PRIMARY KEY,
	id2 INT NOT NULL,
	pad int NOT NULL default 0)`,
		`CREATE TABLE e2et1 (
		id1 int NOT NULL,
		id2 int not null,
		pad int NOT NULL  default 0,
		PRIMARY KEY (id1, id2))`,
	}
	cfg, err := mysql.ParseDSN(dsn())
	assert.NoError(t, err)

	for _, tbl := range tables {
		runSQL(t, `DROP TABLE IF EXISTS e2et1, _e2et1_new`)
		runSQL(t, tbl)
		runSQL(t, `insert into e2et1 (id1, id2) values (1, 1)`)
		runSQL(t, `insert into e2et1 (id1, id2) values (2, 1)`)
		runSQL(t, `insert into e2et1 (id1, id2) values (3, 1)`)

		m, err := NewRunner(&Migration{
			Host:                  cfg.Addr,
			Username:              cfg.User,
			Password:              cfg.Passwd,
			Database:              cfg.DBName,
			Concurrency:           16,
			Table:                 "e2et1",
			Alter:                 "ENGINE=InnoDB",
			DisableTrivialChunker: true,
		})
		assert.NoError(t, err)
		assert.Equal(t, "initial", m.getCurrentState().String())

		// Usually we would call m.Run() but we want to step through
		// the migration process manually.
		m.db, err = sql.Open("mysql", m.dsn())
		assert.NoError(t, err)
		defer m.db.Close()
		// Get Table Info
		m.table = table.NewTableInfo(m.db, m.schemaName, m.tableName)
		err = m.table.SetInfo(context.TODO())
		assert.NoError(t, err)
		assert.NoError(t, m.dropOldTable(context.TODO()))

		// migration.Run usually calls m.Migrate() here.
		// Which does the following before calling copyRows:
		// So we proceed with the initial steps.
		assert.NoError(t, m.createNewTable(context.TODO()))
		assert.NoError(t, m.alterNewTable(context.TODO()))
		assert.NoError(t, m.createCheckpointTable(context.TODO()))
		logger := logrus.New()
<<<<<<< HEAD
		m.replClient = repl.NewClient(m.db, m.host, m.table, m.newTable, m.username, m.password, logger)
		m.copier, err = row.NewCopier(m.db, m.table, m.newTable, &row.CopierConfig{
=======
		m.replClient = repl.NewClient(m.db, m.host, m.table, m.shadowTable, m.username, m.password, &repl.ClientConfig{
			Logger:      logger,
			Concurrency: 4,
			BatchSize:   10000,
		})
		m.copier, err = row.NewCopier(m.db, m.table, m.shadowTable, &row.CopierConfig{
>>>>>>> 5496ff37
			Concurrency:           m.optConcurrency,
			TargetChunkTime:       m.optTargetChunkTime,
			FinalChecksum:         m.optChecksum,
			DisableTrivialChunker: m.optDisableTrivialChunker,
			Throttler:             &throttler.Noop{},
			Logger:                m.logger,
		})
		assert.NoError(t, err)
		m.replClient.KeyAboveCopierCallback = m.copier.KeyAboveHighWatermark
		err = m.replClient.Run()
		assert.NoError(t, err)

		// Now we are ready to start copying rows.
		// Instead of calling m.copyRows() we will step through it manually.
		// Since we want to checkpoint after a few chunks.

		m.copier.CopyRowsStartTime = time.Now()
		m.setCurrentState(stateCopyRows)
		assert.Equal(t, "copyRows", m.getCurrentState().String())

		// We expect 3 chunks to be copied.
		// The special first and last case and middle case.
		assert.NoError(t, m.copier.Open4Test())

		// first chunk.
		chunk, err := m.copier.Next4Test()
		assert.NoError(t, err)
		assert.NotNil(t, chunk)
		assert.NoError(t, m.copier.MigrateChunk(context.TODO(), chunk))

		// Now insert some data.
		// This will be ignored by the binlog subscription.
		// Because it's ahead of the high watermark.
		runSQL(t, `insert into e2et1 (id1, id2) values (4, 1)`)
		assert.True(t, m.copier.KeyAboveHighWatermark(4))

		// Give it a chance, since we need to read from the binary log to populate this
		// Even though we expect nothing.
		sleep() // plenty
		assert.Equal(t, 0, m.replClient.GetDeltaLen())

		// second chunk.
		chunk, err = m.copier.Next4Test()
		assert.NoError(t, err)
		assert.NoError(t, m.copier.MigrateChunk(context.TODO(), chunk))

		// Now insert some data.
		// This should be picked up by the binlog subscription.
		runSQL(t, `insert into e2et1 (id1, id2) values (5, 1)`)
		assert.False(t, m.copier.KeyAboveHighWatermark(5))
		sleep() // wait for binlog
		assert.Equal(t, 1, m.replClient.GetDeltaLen())

		runSQL(t, `delete from e2et1 where id1 = 1`)
		assert.False(t, m.copier.KeyAboveHighWatermark(1))
		sleep() // wait for binlog
		assert.Equal(t, 2, m.replClient.GetDeltaLen())

		// third (and last) chunk.
		chunk, err = m.copier.Next4Test()
		assert.NoError(t, err)
		assert.NoError(t, m.copier.MigrateChunk(context.TODO(), chunk))

		// Some data is inserted later, even though the last chunk is done.
		// We still care to pick it up.
		runSQL(t, `insert into e2et1 (id1, id2) values (6, 1)`)
		// the pointer should be at maxint64 for safety. this ensures
		// that any keyAboveHighWatermark checks return false
		assert.False(t, m.copier.KeyAboveHighWatermark(uint64(math.MaxUint64)))

		// Now that copy rows is done, we flush the changeset until trivial.
		// and perform the optional checksum.
		assert.NoError(t, m.replClient.FlushUntilTrivial(context.TODO()))
		m.setCurrentState(stateApplyChangeset)
		assert.Equal(t, "applyChangeset", m.getCurrentState().String())
		m.setCurrentState(stateChecksum)
		assert.NoError(t, m.checksum(context.TODO()))
		assert.Equal(t, "postChecksum", m.getCurrentState().String())
		// All done!
	}
}

// TestForRemainingTableArtifacts tests that the _{name}_old table is left after
// the migration is complete, but no _chkpnt or _new table.
func TestForRemainingTableArtifacts(t *testing.T) {
	runSQL(t, `DROP TABLE IF EXISTS remainingtbl, _remainingtbl_new, _remainingtbl_old, _remainingtbl_chkpnt`)
	table := `CREATE TABLE remainingtbl (
		id INT NOT NULL PRIMARY KEY,
		name varchar(255) NOT NULL
	)`
	runSQL(t, table)
	cfg, err := mysql.ParseDSN(dsn())
	assert.NoError(t, err)

	m, err := NewRunner(&Migration{
		Host:        cfg.Addr,
		Username:    cfg.User,
		Password:    cfg.Passwd,
		Database:    cfg.DBName,
		Concurrency: 16,
		Table:       "remainingtbl",
		Alter:       "ENGINE=InnoDB",
	})
	assert.NoError(t, err)                         // everything is specified.
	assert.NoError(t, m.Run(context.Background())) // it's an accepted type.
	assert.NoError(t, m.Close())

	// Now we should have a _remainingtbl_old table and a remainingtbl table
	// but no _remainingtbl_new table or _remainingtbl_chkpnt table.
	db, err := sql.Open("mysql", dsn())
	assert.NoError(t, err)
	defer db.Close()
	stmt := `SELECT GROUP_CONCAT(table_name) FROM information_schema.tables where table_schema='test' and table_name LIKE '%remainingtbl%' ORDER BY table_name;`
	var tables string
	assert.NoError(t, db.QueryRow(stmt).Scan(&tables))
	assert.Equal(t, "_remainingtbl_old,remainingtbl", tables)
}

func TestDropColumn(t *testing.T) {
	runSQL(t, `DROP TABLE IF EXISTS dropcol, _dropcol_new`)
	table := `CREATE TABLE dropcol (
		id int(11) NOT NULL AUTO_INCREMENT,
		a varchar(255) NOT NULL,
		b varchar(255) NOT NULL,
		c varchar(255) NOT NULL,
		PRIMARY KEY (id)
	)`
	runSQL(t, table)
	runSQL(t, `insert into dropcol (id, a,b,c) values (1, 'a', 'b', 'c')`)

	cfg, err := mysql.ParseDSN(dsn())
	assert.NoError(t, err)

	m, err := NewRunner(&Migration{
		Host:        cfg.Addr,
		Username:    cfg.User,
		Password:    cfg.Passwd,
		Database:    cfg.DBName,
		Concurrency: 16,
		Table:       "dropcol",
		Alter:       "DROP COLUMN b, ENGINE=InnoDB", // need both to ensure it is not instant!
	})
	assert.NoError(t, err)
	assert.NoError(t, m.Run(context.Background()))

	assert.False(t, m.usedInstantDDL) // need to ensure it uses full process.
	assert.NoError(t, m.Close())
}<|MERGE_RESOLUTION|>--- conflicted
+++ resolved
@@ -693,17 +693,12 @@
 	assert.NoError(t, m.alterNewTable(context.TODO()))
 	assert.NoError(t, m.createCheckpointTable(context.TODO()))
 	logger := logrus.New()
-<<<<<<< HEAD
-	m.replClient = repl.NewClient(m.db, m.host, m.table, m.newTable, m.username, m.password, logger)
-	m.copier, err = row.NewCopier(m.db, m.table, m.newTable, row.NewCopierDefaultConfig())
-=======
-	m.replClient = repl.NewClient(m.db, m.host, m.table, m.shadowTable, m.username, m.password, &repl.ClientConfig{
+	m.replClient = repl.NewClient(m.db, m.host, m.table, m.newTable, m.username, m.password, &repl.ClientConfig{
 		Logger:      logger,
 		Concurrency: 4,
 		BatchSize:   10000,
 	})
-	m.copier, err = row.NewCopier(m.db, m.table, m.shadowTable, row.NewCopierDefaultConfig())
->>>>>>> 5496ff37
+	m.copier, err = row.NewCopier(m.db, m.table, m.newTable, row.NewCopierDefaultConfig())
 	assert.NoError(t, err)
 	err = m.replClient.Run()
 	assert.NoError(t, err)
@@ -847,17 +842,12 @@
 	assert.NoError(t, m.alterNewTable(context.TODO()))
 	assert.NoError(t, m.createCheckpointTable(context.TODO()))
 	logger := logrus.New()
-<<<<<<< HEAD
-	m.replClient = repl.NewClient(m.db, m.host, m.table, m.newTable, m.username, m.password, logger)
-	m.copier, err = row.NewCopier(m.db, m.table, m.newTable, row.NewCopierDefaultConfig())
-=======
-	m.replClient = repl.NewClient(m.db, m.host, m.table, m.shadowTable, m.username, m.password, &repl.ClientConfig{
+	m.replClient = repl.NewClient(m.db, m.host, m.table, m.newTable, m.username, m.password, &repl.ClientConfig{
 		Logger:      logger,
 		Concurrency: 4,
 		BatchSize:   10000,
 	})
-	m.copier, err = row.NewCopier(m.db, m.table, m.shadowTable, row.NewCopierDefaultConfig())
->>>>>>> 5496ff37
+	m.copier, err = row.NewCopier(m.db, m.table, m.newTable, row.NewCopierDefaultConfig())
 	assert.NoError(t, err)
 	err = m.replClient.Run()
 	assert.NoError(t, err)
@@ -970,17 +960,12 @@
 		assert.NoError(t, m.alterNewTable(context.TODO()))
 		assert.NoError(t, m.createCheckpointTable(context.TODO()))
 		logger := logrus.New()
-<<<<<<< HEAD
-		m.replClient = repl.NewClient(m.db, m.host, m.table, m.newTable, m.username, m.password, logger)
-		m.copier, err = row.NewCopier(m.db, m.table, m.newTable, &row.CopierConfig{
-=======
-		m.replClient = repl.NewClient(m.db, m.host, m.table, m.shadowTable, m.username, m.password, &repl.ClientConfig{
+		m.replClient = repl.NewClient(m.db, m.host, m.table, m.newTable, m.username, m.password, &repl.ClientConfig{
 			Logger:      logger,
 			Concurrency: 4,
 			BatchSize:   10000,
 		})
-		m.copier, err = row.NewCopier(m.db, m.table, m.shadowTable, &row.CopierConfig{
->>>>>>> 5496ff37
+		m.copier, err = row.NewCopier(m.db, m.table, m.newTable, &row.CopierConfig{
 			Concurrency:           m.optConcurrency,
 			TargetChunkTime:       m.optTargetChunkTime,
 			FinalChecksum:         m.optChecksum,
